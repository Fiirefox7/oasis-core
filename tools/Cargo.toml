--- conflicted
+++ resolved
@@ -19,10 +19,7 @@
 serde = "1.0"
 serde_derive = "1.0"
 error-chain = "0.11.0"
-<<<<<<< HEAD
-=======
 filebuffer = "0.3"
->>>>>>> b43e91d3
 
 [[bin]]
 name = "cargo-ekiden"
