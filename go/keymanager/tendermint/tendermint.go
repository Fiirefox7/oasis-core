--- conflicted
+++ resolved
@@ -135,19 +135,8 @@
 // New constructs a new tendermint backed key manager management Backend
 // instance.
 func New(ctx context.Context, timeSource epochtime.Backend, service service.TendermintService) (api.Backend, error) {
-<<<<<<< HEAD
-	// We can only work with a block-based epochtime.
-	blockTimeSource, ok := timeSource.(epochtime.BlockBackend)
-	if !ok {
-		return nil, errors.New("keymanager/tendermint: need a block-based epochtime backend")
-	}
-
-	app := app.New(blockTimeSource)
+	app := app.New(timeSource)
 	if err := service.RegisterApplication(app, []string{registryapp.AppName}); err != nil {
-=======
-	app := app.New(timeSource)
-	if err := service.RegisterApplication(app); err != nil {
->>>>>>> b066a80a
 		return nil, errors.Wrap(err, "keymanager/tendermint: failed to register app")
 	}
 
